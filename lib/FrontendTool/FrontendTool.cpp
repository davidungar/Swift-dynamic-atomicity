//===--- FrontendTool.cpp - Swift Compiler Frontend -----------------------===//
//
// This source file is part of the Swift.org open source project
//
// Copyright (c) 2014 - 2016 Apple Inc. and the Swift project authors
// Licensed under Apache License v2.0 with Runtime Library Exception
//
// See http://swift.org/LICENSE.txt for license information
// See http://swift.org/CONTRIBUTORS.txt for the list of Swift project authors
//
//===----------------------------------------------------------------------===//
///
/// \file
/// \brief This is the entry point to the swift -frontend functionality, which
/// implements the core compiler functionality along with a number of additional
/// tools for demonstration and testing purposes.
///
/// This is separate from the rest of libFrontend to reduce the dependencies
/// required by that library.
///
//===----------------------------------------------------------------------===//

#include "swift/FrontendTool/FrontendTool.h"

#include "swift/Subsystems.h"
#include "swift/AST/DiagnosticsFrontend.h"
#include "swift/AST/DiagnosticsSema.h"
#include "swift/AST/IRGenOptions.h"
#include "swift/AST/Mangle.h"
#include "swift/AST/NameLookup.h"
#include "swift/AST/ReferencedNameTracker.h"
#include "swift/AST/TypeRefinementContext.h"
#include "swift/Basic/Dwarf.h"
#include "swift/Basic/Fallthrough.h"
#include "swift/Basic/FileSystem.h"
#include "swift/Basic/SourceManager.h"
#include "swift/Basic/Timer.h"
#include "swift/Frontend/DiagnosticVerifier.h"
#include "swift/Frontend/Frontend.h"
#include "swift/Frontend/PrintingDiagnosticConsumer.h"
#include "swift/Frontend/SerializedDiagnosticConsumer.h"
#include "swift/Immediate/Immediate.h"
#include "swift/Option/Options.h"
#include "swift/PrintAsObjC/PrintAsObjC.h"
#include "swift/Serialization/SerializationOptions.h"
#include "swift/SILOptimizer/PassManager/Passes.h"

// FIXME: We're just using CompilerInstance::createOutputFile.
// This API should be sunk down to LLVM.
#include "clang/Frontend/CompilerInstance.h"

#include "llvm/ADT/Statistic.h"
#include "llvm/IR/LLVMContext.h"
#include "llvm/IR/Module.h"
#include "llvm/IRReader/IRReader.h"
#include "llvm/Option/Option.h"
#include "llvm/Option/OptTable.h"
#include "llvm/Support/FileSystem.h"
#include "llvm/Support/Path.h"
#include "llvm/Support/raw_ostream.h"
#include "llvm/Support/TargetSelect.h"
#include "llvm/Support/Timer.h"
#include "llvm/Support/YAMLParser.h"

#include <memory>
#include <unordered_set>

using namespace swift;

static std::string displayName(StringRef MainExecutablePath) {
  std::string Name = llvm::sys::path::stem(MainExecutablePath);
  Name += " -frontend";
  return Name;
}

/// Emits a Make-style dependencies file.
static bool emitMakeDependencies(DiagnosticEngine &diags,
                                 DependencyTracker &depTracker,
                                 const FrontendOptions &opts) {
  std::error_code EC;
  llvm::raw_fd_ostream out(opts.DependenciesFilePath, EC,
                           llvm::sys::fs::F_None);

  if (out.has_error() || EC) {
    diags.diagnose(SourceLoc(), diag::error_opening_output,
                   opts.DependenciesFilePath, EC.message());
    out.clear_error();
    return true;
  }

  // Declare a helper for escaping file names for use in Makefiles.
  llvm::SmallString<256> pathBuf;
  auto escape = [&](StringRef raw) -> StringRef {
    pathBuf.clear();

    static const char badChars[] = " $#:\n";
    size_t prev = 0;
    for (auto index = raw.find_first_of(badChars); index != StringRef::npos;
         index = raw.find_first_of(badChars, index+1)) {
      pathBuf.append(raw.slice(prev, index));
      if (raw[index] == '$')
        pathBuf.push_back('$');
      else
        pathBuf.push_back('\\');
      prev = index;
    }
    pathBuf.append(raw.substr(prev));
    return pathBuf;
  };

  // FIXME: Xcode can't currently handle multiple targets in a single
  // dependency line.
  opts.forAllOutputPaths([&](StringRef targetName) {
    out << escape(targetName) << " :";
    // First include all other files in the module. Make-style dependencies
    // need to be conservative!
    for (StringRef path : opts.InputFilenames)
      out << ' ' << escape(path);
    // Then print dependencies we've picked up during compilation.
    for (StringRef path : depTracker.getDependencies())
      out << ' ' << escape(path);
    out << '\n';
  });

  return false;
}

static void findNominalsAndOperators(
    llvm::MapVector<const NominalTypeDecl *, bool> &foundNominals,
    llvm::SmallVectorImpl<const FuncDecl *> &foundOperators,
    DeclRange members) {
  for (const Decl *D : members) {
    auto *VD = dyn_cast<ValueDecl>(D);
    if (!VD)
      continue;

    if (VD->hasAccessibility() &&
        VD->getFormalAccess() <= Accessibility::FilePrivate) {
      continue;
    }

    if (VD->getFullName().isOperator()) {
      foundOperators.push_back(cast<FuncDecl>(VD));
      continue;
    }

    auto nominal = dyn_cast<NominalTypeDecl>(D);
    if (!nominal)
      continue;
    foundNominals[nominal] |= true;
    findNominalsAndOperators(foundNominals, foundOperators,
                             nominal->getMembers());
  }
}

static bool declIsPrivate(const Decl *member) {
  auto *VD = dyn_cast<ValueDecl>(member);
  if (!VD) {
    switch (member->getKind()) {
    case DeclKind::Import:
    case DeclKind::PatternBinding:
    case DeclKind::EnumCase:
    case DeclKind::TopLevelCode:
    case DeclKind::IfConfig:
      return true;

    case DeclKind::Extension:
    case DeclKind::InfixOperator:
    case DeclKind::PrefixOperator:
    case DeclKind::PostfixOperator:
      return false;

    default:
      llvm_unreachable("everything else is a ValueDecl");
    }
  }

  return VD->getFormalAccess() <= Accessibility::FilePrivate;
}

static bool extendedTypeIsPrivate(TypeLoc inheritedType) {
  if (!inheritedType.getType())
    return true;

  SmallVector<ProtocolDecl *, 2> protocols;
  if (!inheritedType.getType()->isAnyExistentialType(protocols)) {
    // Be conservative. We don't know how to deal with other extended types.
    return false;
  }

  return std::all_of(protocols.begin(), protocols.end(), declIsPrivate);
}

static std::string mangleTypeAsContext(const NominalTypeDecl *type) {
  Mangle::Mangler mangler(/*debug style=*/false, /*Unicode=*/true);
  mangler.mangleContext(type);
  return mangler.finalize();
}

/// Emits a Swift-style dependencies file.
static bool emitReferenceDependencies(DiagnosticEngine &diags,
                                      SourceFile *SF,
                                      DependencyTracker &depTracker,
                                      const FrontendOptions &opts) {
  if (!SF) {
    diags.diagnose(SourceLoc(),
                   diag::emit_reference_dependencies_without_primary_file);
    return true;
  }

  std::error_code EC;
  llvm::raw_fd_ostream out(opts.ReferenceDependenciesFilePath, EC,
                           llvm::sys::fs::F_None);

  if (out.has_error() || EC) {
    diags.diagnose(SourceLoc(), diag::error_opening_output,
                   opts.ReferenceDependenciesFilePath, EC.message());
    out.clear_error();
    return true;
  }

  auto escape = [](Identifier name) -> std::string {
    return llvm::yaml::escape(name.str());
  };

  out << "### Swift dependencies file v0 ###\n";

  llvm::MapVector<const NominalTypeDecl *, bool> extendedNominals;
  llvm::SmallVector<const FuncDecl *, 8> memberOperatorDecls;
  llvm::SmallVector<const ExtensionDecl *, 8> extensionsWithJustMembers;

  out << "provides-top-level:\n";
  for (const Decl *D : SF->Decls) {
    switch (D->getKind()) {
    case DeclKind::Module:
      break;

    case DeclKind::Import:
      // FIXME: Handle re-exported decls.
      break;

    case DeclKind::Extension: {
      auto *ED = cast<ExtensionDecl>(D);
      auto *NTD = ED->getExtendedType()->getAnyNominal();
      if (!NTD)
        break;
      if (NTD->hasAccessibility() &&
          NTD->getFormalAccess() <= Accessibility::FilePrivate) {
        break;
      }

      bool justMembers = std::all_of(ED->getInherited().begin(),
                                     ED->getInherited().end(),
                                     extendedTypeIsPrivate);
      if (justMembers) {
        if (std::all_of(ED->getMembers().begin(), ED->getMembers().end(),
                        declIsPrivate)) {
          break;
        } else {
          extensionsWithJustMembers.push_back(ED);
        }
      }
      extendedNominals[NTD] |= !justMembers;
      findNominalsAndOperators(extendedNominals, memberOperatorDecls,
                               ED->getMembers());
      break;
    }

    case DeclKind::InfixOperator:
    case DeclKind::PrefixOperator:
    case DeclKind::PostfixOperator:
      out << "- \"" << escape(cast<OperatorDecl>(D)->getName()) << "\"\n";
      break;

    case DeclKind::PrecedenceGroup:
      out << "- \"" << escape(cast<PrecedenceGroupDecl>(D)->getName()) << "\"\n";
      break;

    case DeclKind::Enum:
    case DeclKind::Struct:
    case DeclKind::Class:
    case DeclKind::Protocol: {
      auto *NTD = cast<NominalTypeDecl>(D);
      if (!NTD->hasName())
        break;
      if (NTD->hasAccessibility() &&
          NTD->getFormalAccess() <= Accessibility::FilePrivate) {
        break;
      }
      out << "- \"" << escape(NTD->getName()) << "\"\n";
      extendedNominals[NTD] |= true;
      findNominalsAndOperators(extendedNominals, memberOperatorDecls,
                               NTD->getMembers());
      break;
    }

    case DeclKind::TypeAlias:
    case DeclKind::Var:
    case DeclKind::Func: {
      auto *VD = cast<ValueDecl>(D);
      if (!VD->hasName())
        break;
      if (VD->hasAccessibility() &&
          VD->getFormalAccess() <= Accessibility::FilePrivate) {
        break;
      }
      out << "- \"" << escape(VD->getName()) << "\"\n";
      break;
    }

    case DeclKind::PatternBinding:
    case DeclKind::TopLevelCode:
    case DeclKind::IfConfig:
      // No action necessary.
      break;

    case DeclKind::EnumCase:
    case DeclKind::GenericTypeParam:
    case DeclKind::AssociatedType:
    case DeclKind::Param:
    case DeclKind::Subscript:
    case DeclKind::Constructor:
    case DeclKind::Destructor:
    case DeclKind::EnumElement:
      llvm_unreachable("cannot appear at the top level of a file");
    }
  }

  // This is also part of "provides-top-level".
  for (auto *operatorFunction : memberOperatorDecls)
    out << "- \"" << escape(operatorFunction->getName()) << "\"\n";

  out << "provides-nominal:\n";
  for (auto entry : extendedNominals) {
    if (!entry.second)
      continue;
    out << "- \"";
    out << mangleTypeAsContext(entry.first);
    out << "\"\n";
  }

  out << "provides-member:\n";
  for (auto entry : extendedNominals) {
    out << "- [\"";
    out << mangleTypeAsContext(entry.first);
    out << "\", \"\"]\n";
  }

  // This is also part of "provides-member".
  for (auto *ED : extensionsWithJustMembers) {
    auto mangledName = mangleTypeAsContext(
                                        ED->getExtendedType()->getAnyNominal());

    for (auto *member : ED->getMembers()) {
      auto *VD = dyn_cast<ValueDecl>(member);
      if (!VD || !VD->hasName() ||
          VD->getFormalAccess() <= Accessibility::FilePrivate) {
        continue;
      }
      out << "- [\"" << mangledName << "\", \""
          << escape(VD->getName()) << "\"]\n";
    }
  }

  if (SF->getASTContext().LangOpts.EnableObjCInterop) {
    // FIXME: This requires a traversal of the whole file to compute.
    // We should (a) see if there's a cheaper way to keep it up to date,
    // and/or (b) see if we can fast-path cases where there's no ObjC involved.
    out << "provides-dynamic-lookup:\n";
    class ValueDeclPrinter : public VisibleDeclConsumer {
    private:
      raw_ostream &out;
      std::string (*escape)(Identifier);
    public:
      ValueDeclPrinter(raw_ostream &out, decltype(escape) escape)
        : out(out), escape(escape) {}

      void foundDecl(ValueDecl *VD, DeclVisibilityKind Reason) override {
        out << "- \"" << escape(VD->getName()) << "\"\n";
      }
    };
    ValueDeclPrinter printer(out, escape);
    SF->lookupClassMembers({}, printer);
  }

  ReferencedNameTracker *tracker = SF->getReferencedNameTracker();

  // FIXME: Sort these?
  out << "depends-top-level:\n";
  for (auto &entry : tracker->getTopLevelNames()) {
    assert(!entry.first.empty());
    out << "- ";
    if (!entry.second)
      out << "!private ";
    out << "\"" << escape(entry.first) << "\"\n";
  }

  out << "depends-member:\n";
  auto &memberLookupTable = tracker->getUsedMembers();
  using TableEntryTy = std::pair<ReferencedNameTracker::MemberPair, bool>;
  std::vector<TableEntryTy> sortedMembers{
    memberLookupTable.begin(), memberLookupTable.end()
  };
  llvm::array_pod_sort(sortedMembers.begin(), sortedMembers.end(),
                       [](const TableEntryTy *lhs,
                          const TableEntryTy *rhs) -> int {
    if (lhs->first.first == rhs->first.first)
      return lhs->first.second.compare(rhs->first.second);

    if (lhs->first.first->getName() != rhs->first.first->getName())
      return lhs->first.first->getName().compare(rhs->first.first->getName());

    // Break type name ties by mangled name.
    auto lhsMangledName = mangleTypeAsContext(lhs->first.first);
    auto rhsMangledName = mangleTypeAsContext(rhs->first.first);
    return lhsMangledName.compare(rhsMangledName);
  });
  
  for (auto &entry : sortedMembers) {
    assert(entry.first.first != nullptr);
    if (entry.first.first->hasAccessibility() &&
        entry.first.first->getFormalAccess() <= Accessibility::FilePrivate)
      continue;

    out << "- ";
    if (!entry.second)
      out << "!private ";
    out << "[\"";
    out << mangleTypeAsContext(entry.first.first);
    out << "\", \"";
    if (!entry.first.second.empty())
      out << escape(entry.first.second);
    out << "\"]\n";
  }

  out << "depends-nominal:\n";
  for (auto i = sortedMembers.begin(), e = sortedMembers.end(); i != e; ++i) {
    bool isCascading = i->second;
    while (i+1 != e && i[0].first.first == i[1].first.first) {
      ++i;
      isCascading |= i->second;
    }

    if (i->first.first->hasAccessibility() &&
        i->first.first->getFormalAccess() <= Accessibility::FilePrivate)
      continue;

    out << "- ";
    if (!isCascading)
      out << "!private ";
    out << "\"";
    out <<  mangleTypeAsContext(i->first.first);
    out << "\"\n";
  }

  // FIXME: Sort these?
  out << "depends-dynamic-lookup:\n";
  for (auto &entry : tracker->getDynamicLookupNames()) {
    assert(!entry.first.empty());
    out << "- ";
    if (!entry.second)
      out << "!private ";
    out << "\"" << escape(entry.first) << "\"\n";
  }

  out << "depends-external:\n";
  for (auto &entry : depTracker.getDependencies()) {
    out << "- \"" << llvm::yaml::escape(entry) << "\"\n";
  }

  llvm::SmallString<32> interfaceHash;
  SF->getInterfaceHash(interfaceHash);
  out << "interface-hash: \"" << interfaceHash << "\"\n";

  return false;
}

/// Writes SIL out to the given file.
static bool writeSIL(SILModule &SM, Module *M, bool EmitVerboseSIL,
                     StringRef OutputFilename, bool SortSIL) {
  std::error_code EC;
  llvm::raw_fd_ostream OS(OutputFilename, EC, llvm::sys::fs::F_None);
  if (EC) {
    M->getASTContext().Diags.diagnose(SourceLoc(), diag::error_opening_output,
                                      OutputFilename, EC.message());
    return true;
  }
  SM.print(OS, EmitVerboseSIL, M, SortSIL);
  return false;
}

static bool printAsObjC(const std::string &outputPath, Module *M,
                        StringRef bridgingHeader, bool moduleIsPublic) {
  using namespace llvm::sys;

  clang::CompilerInstance Clang;

  std::string tmpFilePath;
  std::error_code EC;
  std::unique_ptr<llvm::raw_pwrite_stream> out =
    Clang.createOutputFile(outputPath, EC,
                           /*binary=*/false,
                           /*removeOnSignal=*/true,
                           /*inputPath=*/"",
                           path::extension(outputPath),
                           /*temporary=*/true,
                           /*createDirs=*/false,
                           /*finalPath=*/nullptr,
                           &tmpFilePath);

  if (!out) {
    M->getASTContext().Diags.diagnose(SourceLoc(), diag::error_opening_output,
                                      tmpFilePath, EC.message());
    return true;
  }

  auto requiredAccess = moduleIsPublic ? Accessibility::Public
                                       : Accessibility::Internal;
  bool hadError = printAsObjC(*out, M, bridgingHeader, requiredAccess);
  out->flush();

  EC = swift::moveFileIfDifferent(tmpFilePath, outputPath);
  if (EC) {
    M->getASTContext().Diags.diagnose(SourceLoc(), diag::error_opening_output,
                                      outputPath, EC.message());
    return true;
  }

  return hadError;
}

/// Returns the OutputKind for the given Action.
static IRGenOutputKind getOutputKind(FrontendOptions::ActionType Action) {
  switch (Action) {
  case FrontendOptions::EmitIR:
    return IRGenOutputKind::LLVMAssembly;
  case FrontendOptions::EmitBC:
    return IRGenOutputKind::LLVMBitcode;
  case FrontendOptions::EmitAssembly:
    return IRGenOutputKind::NativeAssembly;
  case FrontendOptions::EmitObject:
    return IRGenOutputKind::ObjectFile;
  case FrontendOptions::Immediate:
    return IRGenOutputKind::Module;
  default:
    llvm_unreachable("Unknown ActionType which requires IRGen");
    return IRGenOutputKind::ObjectFile;
  }
}

namespace {

/// If there is an error with fixits it writes the fixits as edits in json
/// format.
class JSONFixitWriter : public DiagnosticConsumer {
  std::unique_ptr<llvm::raw_ostream> OSPtr;
  bool FixitAll;

public:
  JSONFixitWriter(std::unique_ptr<llvm::raw_ostream> OS,
                  const DiagnosticOptions &DiagOpts)
    : OSPtr(std::move(OS)),
      FixitAll(DiagOpts.FixitCodeForAllDiagnostics) {
    *OSPtr << "[\n";
  }
  ~JSONFixitWriter() {
    *OSPtr << "]\n";
  }

private:
  void handleDiagnostic(SourceManager &SM, SourceLoc Loc,
                        DiagnosticKind Kind, StringRef Text,
                        const DiagnosticInfo &Info) override {
    if (!shouldFix(Kind, Info))
      return;
    for (const auto &Fix : Info.FixIts) {
      writeEdit(SM, Fix.getRange(), Fix.getText(), *OSPtr);
    }
  }

  bool shouldFix(DiagnosticKind Kind, const DiagnosticInfo &Info) {
    if (FixitAll)
      return true;

    // Do not add a semi or comma as it is wrong in most cases during migration
    if (Info.ID == diag::statement_same_line_without_semi.ID ||
        Info.ID == diag::declaration_same_line_without_semi.ID ||
        Info.ID == diag::expected_separator.ID)
      return false;
    // The following interact badly with the swift migrator, they are undoing
    // migration of arguments to preserve the no-label for first argument.
    if (Info.ID == diag::witness_argument_name_mismatch.ID ||
      Info.ID == diag::missing_argument_labels.ID ||
      Info.ID == diag::override_argument_name_mismatch.ID)
      return false;
    // This also interacts badly with the swift migrator, it unnecessary adds
    // @objc(selector) attributes triggered by the mismatched label changes.
    if (Info.ID == diag::objc_witness_selector_mismatch.ID ||
        Info.ID == diag::witness_non_objc.ID)
      return false;
    // The following interact badly with the swift migrator by removing @IB*
    // attributes when there is some unrelated type issue.
    if (Info.ID == diag::invalid_iboutlet.ID ||
        Info.ID == diag::iboutlet_nonobjc_class.ID ||
        Info.ID == diag::iboutlet_nonobjc_protocol.ID ||
        Info.ID == diag::iboutlet_nonobject_type.ID ||
        Info.ID == diag::iboutlet_only_mutable.ID ||
        Info.ID == diag::invalid_ibdesignable_extension.ID ||
        Info.ID == diag::invalid_ibinspectable.ID ||
        Info.ID == diag::invalid_ibaction_decl.ID)
      return false;
    // Adding type(of:) interacts poorly with the swift migrator by
    // invalidating some inits with type errors.
    if (Info.ID == diag::init_not_instance_member.ID)
      return false;
    // Renaming enum cases interacts poorly with the swift migrator by
    // reverting changes made by the mgirator.
    if (Info.ID == diag::could_not_find_enum_case.ID)
      return false;

    if (Kind == DiagnosticKind::Error)
      return true;

    // Fixits from warnings/notes that should be applied.
    if (Info.ID == diag::forced_downcast_coercion.ID ||
        Info.ID == diag::forced_downcast_noop.ID ||
        Info.ID == diag::variable_never_mutated.ID ||
        Info.ID == diag::function_type_no_parens.ID ||
        Info.ID == diag::convert_let_to_var.ID ||
        Info.ID == diag::parameter_extraneous_double_up.ID ||
        Info.ID == diag::attr_decl_attr_now_on_type.ID ||
        Info.ID == diag::noescape_parameter.ID ||
        Info.ID == diag::noescape_autoclosure.ID ||
        Info.ID == diag::where_inside_brackets.ID ||
        Info.ID == diag::selector_construction_suggest.ID ||
        Info.ID == diag::selector_literal_deprecated_suggest.ID ||
        Info.ID == diag::attr_noescape_deprecated.ID ||
        Info.ID == diag::attr_autoclosure_escaping_deprecated.ID ||
<<<<<<< HEAD
        Info.ID == diag::any_as_anyobject_fixit.ID)
=======
        Info.ID == diag::deprecated_protocol_composition.ID ||
        Info.ID == diag::deprecated_protocol_composition_single.ID ||
        Info.ID == diag::deprecated_any_composition.ID)
>>>>>>> ec539d6a
      return true;

    return false;
  }

  void writeEdit(SourceManager &SM, CharSourceRange Range, StringRef Text,
                 llvm::raw_ostream &OS) {
    SourceLoc Loc = Range.getStart();
    unsigned BufID = SM.findBufferContainingLoc(Loc);
    unsigned Offset = SM.getLocOffsetInBuffer(Loc, BufID);
    unsigned Length = Range.getByteLength();
    SmallString<200> Path =
      StringRef(SM.getIdentifierForBuffer(BufID));

    OS << " {\n";
    OS << "  \"file\": \"";
    OS.write_escaped(Path.str()) << "\",\n";
    OS << "  \"offset\": " << Offset << ",\n";
    if (Length != 0)
      OS << "  \"remove\": " << Length << ",\n";
    if (!Text.empty()) {
      OS << "  \"text\": \"";
      OS.write_escaped(Text) << "\",\n";
    }
    OS << " },\n";
  }
};

} // anonymous namespace

// This is a separate function so that it shows up in stack traces.
LLVM_ATTRIBUTE_NOINLINE
static void debugFailWithAssertion() {
  // This assertion should always fail, per the user's request, and should
  // not be converted to llvm_unreachable.
  assert(0 && "This is an assertion!");
}

// This is a separate function so that it shows up in stack traces.
LLVM_ATTRIBUTE_NOINLINE
static void debugFailWithCrash() {
  LLVM_BUILTIN_TRAP;
}

/// Performs the compile requested by the user.
/// \returns true on error
static bool performCompile(CompilerInstance &Instance,
                           CompilerInvocation &Invocation,
                           ArrayRef<const char *> Args,
                           int &ReturnValue,
                           FrontendObserver *observer) {
  FrontendOptions opts = Invocation.getFrontendOptions();
  FrontendOptions::ActionType Action = opts.RequestedAction;

  IRGenOptions &IRGenOpts = Invocation.getIRGenOptions();

  bool inputIsLLVMIr = Invocation.getInputKind() == InputFileKind::IFK_LLVM_IR;
  if (inputIsLLVMIr) {
    auto &LLVMContext = llvm::getGlobalContext();

    // Load in bitcode file.
    assert(Invocation.getInputFilenames().size() == 1 &&
           "We expect a single input for bitcode input!");
    llvm::ErrorOr<std::unique_ptr<llvm::MemoryBuffer>> FileBufOrErr =
      llvm::MemoryBuffer::getFileOrSTDIN(Invocation.getInputFilenames()[0]);
    if (!FileBufOrErr) {
      Instance.getASTContext().Diags.diagnose(SourceLoc(),
                                              diag::error_open_input_file,
                                              Invocation.getInputFilenames()[0],
                                              FileBufOrErr.getError().message());
      return true;
    }
    llvm::MemoryBuffer *MainFile = FileBufOrErr.get().get();

    llvm::SMDiagnostic Err;
    std::unique_ptr<llvm::Module> Module = llvm::parseIR(
                                             MainFile->getMemBufferRef(),
                                             Err, LLVMContext);
    if (!Module) {
      // TODO: Translate from the diagnostic info to the SourceManager location
      // if available.
      Instance.getASTContext().Diags.diagnose(SourceLoc(),
                                              diag::error_parse_input_file,
                                              Invocation.getInputFilenames()[0],
                                              Err.getMessage());
      return true;
    }

    // TODO: remove once the frontend understands what action it should perform
    IRGenOpts.OutputKind = getOutputKind(Action);

    return performLLVM(IRGenOpts, Instance.getASTContext(), Module.get());
  }

  ReferencedNameTracker nameTracker;
  bool shouldTrackReferences = !opts.ReferenceDependenciesFilePath.empty();
  if (shouldTrackReferences)
    Instance.setReferencedNameTracker(&nameTracker);

  if (Action == FrontendOptions::DumpParse ||
      Action == FrontendOptions::DumpInterfaceHash)
    Instance.performParseOnly();
  else
    Instance.performSema();

  if (observer) {
    observer->performedSemanticAnalysis(Instance);
  }

  FrontendOptions::DebugCrashMode CrashMode = opts.CrashMode;
  if (CrashMode == FrontendOptions::DebugCrashMode::AssertAfterParse)
    debugFailWithAssertion();
  else if (CrashMode == FrontendOptions::DebugCrashMode::CrashAfterParse)
    debugFailWithCrash();

  ASTContext &Context = Instance.getASTContext();

  if (Action == FrontendOptions::REPL) {
    runREPL(Instance, ProcessCmdLine(Args.begin(), Args.end()),
            Invocation.getParseStdlib());
    return false;
  }

  SourceFile *PrimarySourceFile = Instance.getPrimarySourceFile();

  // We've been told to dump the AST (either after parsing or type-checking,
  // which is already differentiated in CompilerInstance::performSema()),
  // so dump or print the main source file and return.
  if (Action == FrontendOptions::DumpParse ||
      Action == FrontendOptions::DumpAST ||
      Action == FrontendOptions::PrintAST ||
      Action == FrontendOptions::DumpTypeRefinementContexts ||
      Action == FrontendOptions::DumpInterfaceHash) {
    SourceFile *SF = PrimarySourceFile;
    if (!SF) {
      SourceFileKind Kind = Invocation.getSourceFileKind();
      SF = &Instance.getMainModule()->getMainSourceFile(Kind);
    }
    if (Action == FrontendOptions::PrintAST)
      SF->print(llvm::outs(), PrintOptions::printEverything());
    else if (Action == FrontendOptions::DumpTypeRefinementContexts)
      SF->getTypeRefinementContext()->dump(llvm::errs(), Context.SourceMgr);
    else if (Action == FrontendOptions::DumpInterfaceHash)
      SF->dumpInterfaceHash(llvm::errs());
    else
      SF->dump();
    return false;
  }

  // If we were asked to print Clang stats, do so.
  if (opts.PrintClangStats && Context.getClangModuleLoader())
    Context.getClangModuleLoader()->printStatistics();

  if (!opts.DependenciesFilePath.empty())
    (void)emitMakeDependencies(Context.Diags, *Instance.getDependencyTracker(),
                               opts);

  if (shouldTrackReferences)
    emitReferenceDependencies(Context.Diags, Instance.getPrimarySourceFile(),
                              *Instance.getDependencyTracker(), opts);

  if (Context.hadError())
    return true;

  // FIXME: This is still a lousy approximation of whether the module file will
  // be externally consumed.
  bool moduleIsPublic =
      !Instance.getMainModule()->hasEntryPoint() &&
      opts.ImplicitObjCHeaderPath.empty() &&
      !Context.LangOpts.EnableAppExtensionRestrictions;

  // We've just been told to perform a parse, so we can return now.
  if (Action == FrontendOptions::Parse) {
    if (!opts.ObjCHeaderOutputPath.empty())
      return printAsObjC(opts.ObjCHeaderOutputPath, Instance.getMainModule(),
                         opts.ImplicitObjCHeaderPath, moduleIsPublic);
    return false;
  }

  assert(Action >= FrontendOptions::EmitSILGen &&
         "All actions not requiring SILGen must have been handled!");

  std::unique_ptr<SILModule> SM = Instance.takeSILModule();
  if (!SM) {
    if (opts.PrimaryInput.hasValue() && opts.PrimaryInput.getValue().isFilename()) {
      FileUnit *PrimaryFile = PrimarySourceFile;
      if (!PrimaryFile) {
        auto Index = opts.PrimaryInput.getValue().Index;
        PrimaryFile = Instance.getMainModule()->getFiles()[Index];
      }
      SM = performSILGeneration(*PrimaryFile, Invocation.getSILOptions(),
                                None, opts.SILSerializeAll);
    } else {
      SM = performSILGeneration(Instance.getMainModule(), Invocation.getSILOptions(),
                                opts.SILSerializeAll,
                                true);
    }
  }

  if (observer) {
    observer->performedSILGeneration(*SM);
  }

  // We've been told to emit SIL after SILGen, so write it now.
  if (Action == FrontendOptions::EmitSILGen) {
    // If we are asked to link all, link all.
    if (Invocation.getSILOptions().LinkMode == SILOptions::LinkAll)
      performSILLinking(SM.get(), true);
    return writeSIL(*SM, Instance.getMainModule(), opts.EmitVerboseSIL,
                    opts.getSingleOutputFilename(), opts.EmitSortedSIL);
  }

  if (Action == FrontendOptions::EmitSIBGen) {
    // If we are asked to link all, link all.
    if (Invocation.getSILOptions().LinkMode == SILOptions::LinkAll)
      performSILLinking(SM.get(), true);

    auto DC = PrimarySourceFile ? ModuleOrSourceFile(PrimarySourceFile) :
                                  Instance.getMainModule();
    if (!opts.ModuleOutputPath.empty()) {
      SerializationOptions serializationOpts;
      serializationOpts.OutputPath = opts.ModuleOutputPath.c_str();
      serializationOpts.SerializeAllSIL = true;
      serializationOpts.IsSIB = true;

      serialize(DC, serializationOpts, SM.get());
    }
    return false;
  }

  // Perform "stable" optimizations that are invariant across compiler versions.
  if (!Invocation.getDiagnosticOptions().SkipDiagnosticPasses) {
    if (runSILDiagnosticPasses(*SM))
      return true;

    if (observer) {
      observer->performedSILDiagnostics(*SM);
    }
  }

  // Now if we are asked to link all, link all.
  if (Invocation.getSILOptions().LinkMode == SILOptions::LinkAll)
    performSILLinking(SM.get(), true);

  {
    SharedTimer timer("SIL verification (pre-optimization)");
    SM->verify();
  }

  // Perform SIL optimization passes if optimizations haven't been disabled.
  // These may change across compiler versions.
  {
    SharedTimer timer("SIL optimization");
    if (Invocation.getSILOptions().Optimization >
        SILOptions::SILOptMode::None) {
      StringRef CustomPipelinePath =
        Invocation.getSILOptions().ExternalPassPipelineFilename;
      if (!CustomPipelinePath.empty()) {
        runSILOptimizationPassesWithFileSpecification(*SM, CustomPipelinePath);
      } else {
        runSILOptimizationPasses(*SM);
      }
    } else {
      runSILPassesForOnone(*SM);
    }
  }

  if (observer) {
    observer->performedSILOptimization(*SM);
  }

  {
    SharedTimer timer("SIL verification (post-optimization)");
    SM->verify();
  }

  // Gather instruction counts if we are asked to do so.
  if (SM->getOptions().PrintInstCounts) {
    performSILInstCount(&*SM);
  }

  // Get the main source file's private discriminator and attach it to
  // the compile unit's flags.
  if (PrimarySourceFile) {
    Identifier PD = PrimarySourceFile->getPrivateDiscriminator();
    if (!PD.empty())
      IRGenOpts.DWARFDebugFlags += (" -private-discriminator "+PD.str()).str();
  }

  if (!opts.ObjCHeaderOutputPath.empty()) {
    (void)printAsObjC(opts.ObjCHeaderOutputPath, Instance.getMainModule(),
                      opts.ImplicitObjCHeaderPath, moduleIsPublic);
  }

  if (Action == FrontendOptions::EmitSIB) {
    auto DC = PrimarySourceFile ? ModuleOrSourceFile(PrimarySourceFile) :
                                  Instance.getMainModule();
    if (!opts.ModuleOutputPath.empty()) {
      SerializationOptions serializationOpts;
      serializationOpts.OutputPath = opts.ModuleOutputPath.c_str();
      serializationOpts.SerializeAllSIL = true;
      serializationOpts.IsSIB = true;

      serialize(DC, serializationOpts, SM.get());
    }
    return false;
  }

  if (!opts.ModuleOutputPath.empty() || !opts.ModuleDocOutputPath.empty()) {
    auto DC = PrimarySourceFile ? ModuleOrSourceFile(PrimarySourceFile) :
                                  Instance.getMainModule();
    if (!opts.ModuleOutputPath.empty()) {
      SerializationOptions serializationOpts;
      serializationOpts.OutputPath = opts.ModuleOutputPath.c_str();
      serializationOpts.DocOutputPath = opts.ModuleDocOutputPath.c_str();
      serializationOpts.GroupInfoPath = opts.GroupInfoPath.c_str();
      serializationOpts.SerializeAllSIL = opts.SILSerializeAll;
      if (opts.SerializeBridgingHeader)
        serializationOpts.ImportedHeader = opts.ImplicitObjCHeaderPath;
      serializationOpts.ModuleLinkName = opts.ModuleLinkName;
      serializationOpts.ExtraClangOptions =
          Invocation.getClangImporterOptions().ExtraArgs;
      if (!IRGenOpts.ForceLoadSymbolName.empty())
        serializationOpts.AutolinkForceLoad = true;

      // Options contain information about the developer's computer,
      // so only serialize them if the module isn't going to be shipped to
      // the public.
      serializationOpts.SerializeOptionsForDebugging =
          !moduleIsPublic || opts.AlwaysSerializeDebuggingOptions;

      serialize(DC, serializationOpts, SM.get());
    }

    if (Action == FrontendOptions::EmitModuleOnly)
      return false;
  }

  assert(Action >= FrontendOptions::EmitSIL &&
         "All actions not requiring SILPasses must have been handled!");

  // We've been told to write canonical SIL, so write it now.
  if (Action == FrontendOptions::EmitSIL) {
    return writeSIL(*SM, Instance.getMainModule(), opts.EmitVerboseSIL,
                    opts.getSingleOutputFilename(), opts.EmitSortedSIL);
  }

  assert(Action >= FrontendOptions::Immediate &&
         "All actions not requiring IRGen must have been handled!");
  assert(Action != FrontendOptions::REPL &&
         "REPL mode must be handled immediately after Instance.performSema()");

  // Check if we had any errors; if we did, don't proceed to IRGen.
  if (Context.hadError())
    return true;

  // Cleanup instructions/builtin calls not suitable for IRGen.
  performSILCleanup(SM.get());

  // TODO: remove once the frontend understands what action it should perform
  IRGenOpts.OutputKind = getOutputKind(Action);
  if (Action == FrontendOptions::Immediate) {
    assert(!PrimarySourceFile && "-i doesn't work in -primary-file mode");
    IRGenOpts.UseJIT = true;
    IRGenOpts.DebugInfoKind = IRGenDebugInfoKind::Normal;
    const ProcessCmdLine &CmdLine = ProcessCmdLine(opts.ImmediateArgv.begin(),
                                                   opts.ImmediateArgv.end());
    Instance.setSILModule(std::move(SM));

    if (observer) {
      observer->aboutToRunImmediately(Instance);
    }

    ReturnValue =
      RunImmediately(Instance, CmdLine, IRGenOpts, Invocation.getSILOptions());
    return false;
  }

  // FIXME: We shouldn't need to use the global context here, but
  // something is persisting across calls to performIRGeneration.
  auto &LLVMContext = llvm::getGlobalContext();
  if (PrimarySourceFile) {
    performIRGeneration(IRGenOpts, *PrimarySourceFile, SM.get(),
                        opts.getSingleOutputFilename(), LLVMContext);
  } else {
    performIRGeneration(IRGenOpts, Instance.getMainModule(), SM.get(),
                        opts.getSingleOutputFilename(), LLVMContext);
  }

  return false;
}

/// Returns true if an error occurred.
static bool dumpAPI(Module *Mod, StringRef OutDir) {
  using namespace llvm::sys;

  auto getOutPath = [&](SourceFile *SF) -> std::string {
    SmallString<256> Path = OutDir;
    StringRef Filename = SF->getFilename();
    path::append(Path, path::filename(Filename));
    return Path.str();
  };

  std::unordered_set<std::string> Filenames;

  auto dumpFile = [&](SourceFile *SF) -> bool {
    SmallString<512> TempBuf;
    llvm::raw_svector_ostream TempOS(TempBuf);

    PrintOptions PO = PrintOptions::printInterface();
    PO.PrintOriginalSourceText = true;
    PO.Indent = 2;
    PO.PrintAccessibility = false;
    PO.SkipUnderscoredStdlibProtocols = true;
    SF->print(TempOS, PO);
    if (TempOS.str().trim().empty())
      return false; // nothing to show.

    std::string OutPath = getOutPath(SF);
    bool WasInserted = Filenames.insert(OutPath).second;
    if (!WasInserted) {
      llvm::errs() << "multiple source files ended up with the same dump API "
                      "filename to write to: " << OutPath << '\n';
      return true;
    }

    std::error_code EC;
    llvm::raw_fd_ostream OS(OutPath, EC, fs::OpenFlags::F_RW);
    if (EC) {
      llvm::errs() << "error opening file '" << OutPath << "': "
                   << EC.message() << '\n';
      return true;
    }

    OS << TempOS.str();
    return false;
  };

  std::error_code EC = fs::create_directories(OutDir);
  if (EC) {
    llvm::errs() << "error creating directory '" << OutDir << "': "
                 << EC.message() << '\n';
    return true;
  }

  for (auto *FU : Mod->getFiles()) {
    if (SourceFile *SF = dyn_cast<SourceFile>(FU))
      if (dumpFile(SF))
        return true;
  }

  return false;
}

int swift::performFrontend(ArrayRef<const char *> Args,
                           const char *Argv0, void *MainAddr,
                           FrontendObserver *observer) {
  llvm::InitializeAllTargets();
  llvm::InitializeAllTargetMCs();
  llvm::InitializeAllAsmPrinters();
  llvm::InitializeAllAsmParsers();

  CompilerInstance Instance;
  PrintingDiagnosticConsumer PDC;
  Instance.addDiagnosticConsumer(&PDC);

  if (Args.empty()) {
    Instance.getDiags().diagnose(SourceLoc(), diag::error_no_frontend_args);
    return 1;
  }

  CompilerInvocation Invocation;
  std::string MainExecutablePath = llvm::sys::fs::getMainExecutable(Argv0,
                                                                    MainAddr);
  Invocation.setMainExecutablePath(MainExecutablePath);

  SmallString<128> workingDirectory;
  llvm::sys::fs::current_path(workingDirectory);

  // Parse arguments.
  if (Invocation.parseArgs(Args, Instance.getDiags(), workingDirectory)) {
    return 1;
  }

  // Setting DWARF Version depend on platform
  IRGenOptions &IRGenOpts = Invocation.getIRGenOptions();
  IRGenOpts.DWARFVersion = swift::GenericDWARFVersion;
  if (Invocation.getLangOptions().Target.isWindowsCygwinEnvironment())
    IRGenOpts.DWARFVersion = swift::CygwinDWARFVersion;

  // The compiler invocation is now fully configured; notify our observer.
  if (observer) {
    observer->parsedArgs(Invocation);
  }

  if (Invocation.getFrontendOptions().PrintHelp ||
      Invocation.getFrontendOptions().PrintHelpHidden) {
    unsigned IncludedFlagsBitmask = options::FrontendOption;
    unsigned ExcludedFlagsBitmask =
      Invocation.getFrontendOptions().PrintHelpHidden ? 0 :
                                                        llvm::opt::HelpHidden;
    std::unique_ptr<llvm::opt::OptTable> Options(createSwiftOptTable());
    Options->PrintHelp(llvm::outs(), displayName(MainExecutablePath).c_str(),
                       "Swift frontend", IncludedFlagsBitmask,
                       ExcludedFlagsBitmask);
    return 0;
  }

  if (Invocation.getFrontendOptions().RequestedAction ==
        FrontendOptions::NoneAction) {
    Instance.getDiags().diagnose(SourceLoc(),
                                 diag::error_missing_frontend_action);
    return 1;
  }

  // TODO: reorder, if possible, so that diagnostics emitted during
  // CompilerInvocation::parseArgs are included in the serialized file.
  std::unique_ptr<DiagnosticConsumer> SerializedConsumer;
  {
    const std::string &SerializedDiagnosticsPath =
      Invocation.getFrontendOptions().SerializedDiagnosticsPath;
    if (!SerializedDiagnosticsPath.empty()) {
      std::error_code EC;
      std::unique_ptr<llvm::raw_fd_ostream> OS;
      OS.reset(new llvm::raw_fd_ostream(SerializedDiagnosticsPath,
                                        EC,
                                        llvm::sys::fs::F_None));

      if (EC) {
        Instance.getDiags().diagnose(SourceLoc(),
                                     diag::cannot_open_serialized_file,
                                     SerializedDiagnosticsPath, EC.message());
        return 1;
      }

      SerializedConsumer.reset(
          serialized_diagnostics::createConsumer(std::move(OS)));
      Instance.addDiagnosticConsumer(SerializedConsumer.get());
    }
  }

  std::unique_ptr<DiagnosticConsumer> FixitsConsumer;
  {
    const std::string &FixitsOutputPath =
      Invocation.getFrontendOptions().FixitsOutputPath;
    if (!FixitsOutputPath.empty()) {
      std::error_code EC;
      std::unique_ptr<llvm::raw_fd_ostream> OS;
      OS.reset(new llvm::raw_fd_ostream(FixitsOutputPath,
                                        EC,
                                        llvm::sys::fs::F_None));

      if (EC) {
        Instance.getDiags().diagnose(SourceLoc(),
                                     diag::cannot_open_file,
                                     FixitsOutputPath, EC.message());
        return 1;
      }

      FixitsConsumer.reset(new JSONFixitWriter(std::move(OS),
                                            Invocation.getDiagnosticOptions()));
      Instance.addDiagnosticConsumer(FixitsConsumer.get());
    }
  }

  if (Invocation.getDiagnosticOptions().UseColor)
    PDC.forceColors();

  if (Invocation.getFrontendOptions().DebugTimeCompilation)
    SharedTimer::enableCompilationTimers();

  if (Invocation.getFrontendOptions().PrintStats) {
    llvm::EnableStatistics();
  }

  if (Invocation.getDiagnosticOptions().VerifyDiagnostics) {
    enableDiagnosticVerifier(Instance.getSourceMgr());
  }

  DependencyTracker depTracker;
  if (!Invocation.getFrontendOptions().DependenciesFilePath.empty() ||
      !Invocation.getFrontendOptions().ReferenceDependenciesFilePath.empty()) {
    Instance.setDependencyTracker(&depTracker);
  }

  if (Instance.setup(Invocation)) {
    return 1;
  }

  // The compiler instance has been configured; notify our observer.
  if (observer) {
    observer->configuredCompiler(Instance);
  }

  int ReturnValue = 0;
  bool HadError =
    performCompile(Instance, Invocation, Args, ReturnValue, observer) ||
    Instance.getASTContext().hadError();

  if (!HadError && !Invocation.getFrontendOptions().DumpAPIPath.empty()) {
    HadError = dumpAPI(Instance.getMainModule(),
                       Invocation.getFrontendOptions().DumpAPIPath);
  }

  if (Invocation.getDiagnosticOptions().VerifyDiagnostics) {
    HadError = verifyDiagnostics(Instance.getSourceMgr(),
                                 Instance.getInputBufferIDs());
    DiagnosticEngine &diags = Instance.getDiags();
    if (diags.hasFatalErrorOccurred() &&
        !Invocation.getDiagnosticOptions().ShowDiagnosticsAfterFatalError) {
      diags.resetHadAnyError();
      diags.diagnose(SourceLoc(), diag::verify_encountered_fatal);
      HadError = true;
    }
  }

  return (HadError ? 1 : ReturnValue);
}

void FrontendObserver::parsedArgs(CompilerInvocation &invocation) {}
void FrontendObserver::configuredCompiler(CompilerInstance &instance) {}
void FrontendObserver::performedSemanticAnalysis(CompilerInstance &instance) {}
void FrontendObserver::performedSILGeneration(SILModule &module) {}
void FrontendObserver::performedSILDiagnostics(SILModule &module) {}
void FrontendObserver::performedSILOptimization(SILModule &module) {}
void FrontendObserver::aboutToRunImmediately(CompilerInstance &instance) {}<|MERGE_RESOLUTION|>--- conflicted
+++ resolved
@@ -636,13 +636,10 @@
         Info.ID == diag::selector_literal_deprecated_suggest.ID ||
         Info.ID == diag::attr_noescape_deprecated.ID ||
         Info.ID == diag::attr_autoclosure_escaping_deprecated.ID ||
-<<<<<<< HEAD
-        Info.ID == diag::any_as_anyobject_fixit.ID)
-=======
+        Info.ID == diag::any_as_anyobject_fixit.ID ||
         Info.ID == diag::deprecated_protocol_composition.ID ||
         Info.ID == diag::deprecated_protocol_composition_single.ID ||
         Info.ID == diag::deprecated_any_composition.ID)
->>>>>>> ec539d6a
       return true;
 
     return false;
