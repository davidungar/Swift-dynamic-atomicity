//===--- PRNG.swift -------------------------------------------------------===//
//
// This source file is part of the Swift.org open source project
//
// Copyright (c) 2014 - 2016 Apple Inc. and the Swift project authors
// Licensed under Apache License v2.0 with Runtime Library Exception
//
// See http://swift.org/LICENSE.txt for license information
// See http://swift.org/CONTRIBUTORS.txt for the list of Swift project authors
//
//===----------------------------------------------------------------------===//

import SwiftShims

@inline(never) @_semantics("stdlib_binary_only") // Hide the libbsd dependency
public func rand32() -> UInt32 {
  return _swift_stdlib_arc4random()
}

@inline(never) @_semantics("stdlib_binary_only") // Hide the libbsd dependency
public func rand32(exclusiveUpperBound limit: UInt32) -> UInt32 {
  return _swift_stdlib_arc4random_uniform(limit)
}

@inline(never) @_semantics("stdlib_binary_only") // Hide the libbsd dependency
public func rand64() -> UInt64 {
  return
    (UInt64(_swift_stdlib_arc4random()) << 32) |
    UInt64(_swift_stdlib_arc4random())
}

public func randInt() -> Int {
#if arch(i386) || arch(arm)
  return Int(Int32(bitPattern: rand32()))
#elseif arch(x86_64) || arch(arm64) || arch(powerpc64) || arch(powerpc64le)
  return Int(Int64(bitPattern: rand64()))
#else
  fatalError("unimplemented")
#endif
}

public func randArray64(count: Int) -> [UInt64] {
  var result = [UInt64](repeating: 0, count: count)
  for i in result.indices {
    result[i] = rand64()
  }
  return result
}

public func randArray(count: Int) -> [Int] {
  var result = [Int](repeating: 0, count: count)
  for i in result.indices {
    result[i] = randInt()
  }
  return result
}

public func pickRandom<
  C : Collection where C.Index : RandomAccessIndex
>(c: C) -> C.Iterator.Element {
  let i = Int(rand32(exclusiveUpperBound: numericCast(c.count)))
<<<<<<< HEAD
  return c[c.startIndex.advanced(by: numericCast(i))]
}
=======
  return c[c.startIndex.advancedBy(numericCast(i))]
}
>>>>>>> 3d424b5e
<|MERGE_RESOLUTION|>--- conflicted
+++ resolved
@@ -59,10 +59,5 @@
   C : Collection where C.Index : RandomAccessIndex
 >(c: C) -> C.Iterator.Element {
   let i = Int(rand32(exclusiveUpperBound: numericCast(c.count)))
-<<<<<<< HEAD
   return c[c.startIndex.advanced(by: numericCast(i))]
-}
-=======
-  return c[c.startIndex.advancedBy(numericCast(i))]
-}
->>>>>>> 3d424b5e
+}