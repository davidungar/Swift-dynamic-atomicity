//===--- Join.swift - Protocol and Algorithm for concatenation ------------===//
//
// This source file is part of the Swift.org open source project
//
// Copyright (c) 2014 - 2016 Apple Inc. and the Swift project authors
// Licensed under Apache License v2.0 with Runtime Library Exception
//
// See http://swift.org/LICENSE.txt for license information
// See http://swift.org/CONTRIBUTORS.txt for the list of Swift project authors
//
//===----------------------------------------------------------------------===//

internal enum _JoinIteratorState {
  case start
  case generatingElements
  case generatingSeparator
  case end
}

/// An iterator that presents the elements of the sequences traversed
/// by `Base`, concatenated using a given separator.
public struct JoinIterator<
  Base : IteratorProtocol where Base.Element : Sequence
> : IteratorProtocol {

  /// Creates an iterator that presents the elements of the sequences
  /// traversed by `base`, concatenated using `separator`.
  ///
  /// - Complexity: O(`separator.count`).
  public init<
    Separator : Sequence
    where
    Separator.Iterator.Element == Base.Element.Iterator.Element
  >(base: Base, separator: Separator) {
    self._base = base
    self._separatorData = ContiguousArray(separator)
  }

  /// Advance to the next element and return it, or `nil` if no next
  /// element exists.
  public mutating func next() -> Base.Element.Iterator.Element? {
    repeat {
      switch _state {
      case .start:
        if let nextSubSequence = _base.next() {
          _inner = nextSubSequence.iterator()
          _state = .generatingElements
        } else {
          _state = .end
          return nil
        }

      case .generatingElements:
        let result = _inner!.next()
        if _fastPath(result != nil) {
          return result
        }
        _inner = _base.next()?.iterator()
        if _inner == nil {
          _state = .end
          return nil
        }
        if !_separatorData.isEmpty {
          _separator = _separatorData.iterator()
          _state = .generatingSeparator
        }

      case .generatingSeparator:
        let result = _separator!.next()
        if _fastPath(result != nil) {
          return result
        }
        _state = .generatingElements

      case .end:
        return nil

      }
    }
    while true
  }

  internal var _base: Base
  internal var _inner: Base.Element.Iterator?
  internal var _separatorData: ContiguousArray<Base.Element.Iterator.Element>
  internal var _separator:
    ContiguousArray<Base.Element.Iterator.Element>.Iterator?
  internal var _state: _JoinIteratorState = .start
}

/// A sequence that presents the elements of the `Base` sequences
/// concatenated using a given separator.
public struct JoinSequence<
  Base : Sequence where Base.Iterator.Element : Sequence
> : Sequence {

  /// Creates a sequence that presents the elements of `base` sequences
  /// concatenated using `separator`.
  ///
  /// - Complexity: O(`separator.count`).
  public init<
    Separator : Sequence
    where
    Separator.Iterator.Element == Base.Iterator.Element.Iterator.Element
  >(base: Base, separator: Separator) {
    self._base = base
    self._separator = ContiguousArray(separator)
  }

  /// Return an iterator over the elements of this sequence.
  ///
  /// - Complexity: O(1).
  public func iterator() -> JoinIterator<Base.Iterator> {
    return JoinIterator(
      base: _base.iterator(),
      separator: _separator)
  }

  public func _copyToNativeArrayBuffer()
    -> _ContiguousArrayBuffer<Base.Iterator.Element.Iterator.Element> {
    var result = ContiguousArray<Iterator.Element>()
    let separatorSize: Int = numericCast(_separator.count)

    let reservation = _base._preprocessingPass {
      () -> Int in
      var r = 0
      for chunk in _base {
        r += separatorSize + chunk.underestimatedCount
      }
      return r - separatorSize
    }

    if let n = reservation {
      result.reserveCapacity(numericCast(n))
    }

<<<<<<< HEAD
    if separatorSize != 0 {
      var iter = _base.iterator()
      if let first = iter.next() {
        result.appendContentsOf(first)
        while let next = iter.next() {
          result.appendContentsOf(_separator)
          result.appendContentsOf(next)
        }
      }
    } else {
=======
    if separatorSize == 0 {
>>>>>>> 594a0d8c
      for x in _base {
        result.appendContentsOf(x)
      }
      return result._buffer
    }

    var gen = _base.generate()
    if let first = gen.next() {
      result.appendContentsOf(first)
      while let next = gen.next() {
        result.appendContentsOf(_separator)
        result.appendContentsOf(next)
      }
    }

    return result._buffer
  }

  internal var _base: Base
  internal var _separator:
    ContiguousArray<Base.Iterator.Element.Iterator.Element>
}

extension Sequence where Iterator.Element : Sequence {
  /// Returns a view, whose elements are the result of interposing a given
  /// `separator` between the elements of the sequence `self`.
  ///
  /// For example,
  /// `[[1, 2, 3], [4, 5, 6], [7, 8, 9]].join(separator: [-1, -2])`
  /// yields `[1, 2, 3, -1, -2, 4, 5, 6, -1, -2, 7, 8, 9]`.
  @warn_unused_result
  public func join<
    Separator : Sequence
    where
    Separator.Iterator.Element == Iterator.Element.Iterator.Element
  >(separator separator: Separator) -> JoinSequence<Self> {
    return JoinSequence(base: self, separator: separator)
  }
}

@available(*, unavailable, renamed="JoinIterator")
public struct JoinGenerator<
  Base : IteratorProtocol where Base.Element : Sequence
> {}

extension JoinSequence {
  @available(*, unavailable, renamed="iterator")
  public func generate() -> JoinIterator<Base.Iterator> {
    fatalError("unavailable function can't be called")
  }
}

extension Sequence where Iterator.Element : Sequence {
  @available(*, unavailable, renamed="join")
  public func joinWithSeparator<
    Separator : Sequence
    where
    Separator.Iterator.Element == Iterator.Element.Iterator.Element
  >(separator: Separator) -> JoinSequence<Self> {
    fatalError("unavailable function can't be called")
  }
}
<|MERGE_RESOLUTION|>--- conflicted
+++ resolved
@@ -134,30 +134,17 @@
       result.reserveCapacity(numericCast(n))
     }
 
-<<<<<<< HEAD
-    if separatorSize != 0 {
-      var iter = _base.iterator()
-      if let first = iter.next() {
-        result.appendContentsOf(first)
-        while let next = iter.next() {
-          result.appendContentsOf(_separator)
-          result.appendContentsOf(next)
-        }
-      }
-    } else {
-=======
     if separatorSize == 0 {
->>>>>>> 594a0d8c
       for x in _base {
         result.appendContentsOf(x)
       }
       return result._buffer
     }
 
-    var gen = _base.generate()
-    if let first = gen.next() {
+    var iter = _base.iterator()
+    if let first = iter.next() {
       result.appendContentsOf(first)
-      while let next = gen.next() {
+      while let next = iter.next() {
         result.appendContentsOf(_separator)
         result.appendContentsOf(next)
       }
